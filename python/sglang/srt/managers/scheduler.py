# Copyright 2023-2024 SGLang Team
# Licensed under the Apache License, Version 2.0 (the "License");
# you may not use this file except in compliance with the License.
# You may obtain a copy of the License at
#
#     http://www.apache.org/licenses/LICENSE-2.0
#
# Unless required by applicable law or agreed to in writing, software
# distributed under the License is distributed on an "AS IS" BASIS,
# WITHOUT WARRANTIES OR CONDITIONS OF ANY KIND, either express or implied.
# See the License for the specific language governing permissions and
# limitations under the License.
# ==============================================================================
"""A scheduler that manages a tensor parallel GPU worker."""

import faulthandler
import logging
import os
import signal
import threading
import time
import warnings
from collections import deque
from concurrent import futures
from dataclasses import dataclass
from http import HTTPStatus
from types import SimpleNamespace
from typing import Dict, List, Optional, Tuple, Union

import psutil
import setproctitle
import torch
import zmq

from sglang.global_config import global_config
from sglang.srt.configs.model_config import ModelConfig
from sglang.srt.hf_transformers_utils import get_processor, get_tokenizer
from sglang.srt.layers.dp_attention import compute_dp_attention_world_info
from sglang.srt.layers.logits_processor import LogitsProcessorOutput
from sglang.srt.managers.io_struct import (
    AbortReq,
    BatchEmbeddingOut,
    BatchTokenIDOut,
    CloseSessionReqInput,
    FlushCacheReq,
    GetWeightsByNameReqInput,
    GetWeightsByNameReqOutput,
    InitWeightsUpdateGroupReqInput,
    InitWeightsUpdateGroupReqOutput,
    OpenSessionReqInput,
    OpenSessionReqOutput,
    ProfileReq,
    ReleaseMemoryOccupationReqInput,
    ReleaseMemoryOccupationReqOutput,
    ResumeMemoryOccupationReqInput,
    ResumeMemoryOccupationReqOutput,
    TokenizedEmbeddingReqInput,
    TokenizedGenerateReqInput,
    UpdateWeightFromDiskReqInput,
    UpdateWeightFromDiskReqOutput,
    UpdateWeightsFromDistributedReqInput,
    UpdateWeightsFromDistributedReqOutput,
    UpdateWeightsFromTensorReqInput,
    UpdateWeightsFromTensorReqOutput,
)
from sglang.srt.managers.schedule_batch import (
    FINISH_ABORT,
    BaseFinishReason,
    ImageInputs,
    Req,
    ScheduleBatch,
    global_server_args_dict,
)
from sglang.srt.managers.schedule_policy import (
    AddReqResult,
    PrefillAdder,
    SchedulePolicy,
)
from sglang.srt.managers.session_controller import Session
from sglang.srt.managers.tp_worker import TpModelWorker
from sglang.srt.managers.tp_worker_overlap_thread import TpModelWorkerClient
from sglang.srt.managers.utils import validate_input_length
from sglang.srt.mem_cache.chunk_cache import ChunkCache
from sglang.srt.mem_cache.radix_cache import RadixCache
from sglang.srt.metrics.collector import SchedulerMetricsCollector, SchedulerStats
from sglang.srt.model_executor.forward_batch_info import ForwardMode
from sglang.srt.server_args import PortArgs, ServerArgs
from sglang.srt.speculative.spec_info import SpeculativeAlgorithm
from sglang.srt.torch_memory_saver_adapter import TorchMemorySaverAdapter
from sglang.srt.utils import (
    broadcast_pyobj,
    configure_logger,
    crash_on_warnings,
    get_bool_env_var,
    get_zmq_socket,
    set_gpu_proc_affinity,
    set_random_seed,
    suppress_other_loggers,
)
from sglang.utils import get_exception_traceback

logger = logging.getLogger(__name__)

# Test retract decode for debugging purposes
test_retract = get_bool_env_var("SGLANG_TEST_RETRACT")


@dataclass
class GenerationBatchResult:
    logits_output: LogitsProcessorOutput
    next_token_ids: List[int]
    bid: int


@dataclass
class EmbeddingBatchResult:
    embeddings: torch.Tensor
    bid: int


class Scheduler:
    """A scheduler that manages a tensor parallel GPU worker."""

    def __init__(
        self,
        server_args: ServerArgs,
        port_args: PortArgs,
        gpu_id: int,
        tp_rank: int,
        dp_rank: Optional[int],
    ):
        # Parse args
        self.server_args = server_args
        self.tp_rank = tp_rank
        self.tp_size = server_args.tp_size
        self.schedule_policy = server_args.schedule_policy
        self.disable_jump_forward = server_args.disable_jump_forward
        self.lora_paths = server_args.lora_paths
        self.max_loras_per_batch = server_args.max_loras_per_batch
        self.enable_overlap = not server_args.disable_overlap_schedule
        self.skip_tokenizer_init = server_args.skip_tokenizer_init
        self.enable_metrics = server_args.enable_metrics
        self.spec_algorithm = SpeculativeAlgorithm.from_string(
            server_args.speculative_algorithm
        )
        self.decode_mem_cache_buf_multiplier = (
            self.server_args.speculative_num_draft_tokens
            if not self.spec_algorithm.is_none()
            else 1
        )

        # Init inter-process communication
        context = zmq.Context(2)

        self.dp_size = server_args.dp_size
        self.attn_tp_rank, self.attn_tp_size, self.dp_rank = (
            compute_dp_attention_world_info(
                server_args.enable_dp_attention,
                self.tp_rank,
                self.tp_size,
                self.dp_size,
            )
        )

        if self.attn_tp_rank == 0:
            self.recv_from_tokenizer = get_zmq_socket(
                context, zmq.PULL, port_args.scheduler_input_ipc_name, False
            )
            self.send_to_tokenizer = get_zmq_socket(
                context, zmq.PUSH, port_args.tokenizer_ipc_name, False
            )

            if server_args.skip_tokenizer_init:
                # Directly send to the TokenizerManager
                self.send_to_detokenizer = get_zmq_socket(
                    context, zmq.PUSH, port_args.tokenizer_ipc_name, False
                )
            else:
                # Send to the DetokenizerManager
                self.send_to_detokenizer = get_zmq_socket(
                    context, zmq.PUSH, port_args.detokenizer_ipc_name, False
                )
        else:
            self.recv_from_tokenizer = None
            self.send_to_tokenizer = SimpleNamespace(send_pyobj=lambda x: None)
            self.send_to_detokenizer = SimpleNamespace(send_pyobj=lambda x: None)

        # Init tokenizer
        self.model_config = ModelConfig(
            server_args.model_path,
            trust_remote_code=server_args.trust_remote_code,
            revision=server_args.revision,
            context_length=server_args.context_length,
            model_override_args=server_args.json_model_override_args,
            is_embedding=server_args.is_embedding,
            dtype=server_args.dtype,
            quantization=server_args.quantization,
        )
        self.is_generation = self.model_config.is_generation

        if server_args.skip_tokenizer_init:
            self.tokenizer = self.processor = None
        else:
            if self.model_config.is_multimodal:
                self.processor = get_processor(
                    server_args.tokenizer_path,
                    tokenizer_mode=server_args.tokenizer_mode,
                    trust_remote_code=server_args.trust_remote_code,
                )
                self.tokenizer = self.processor.tokenizer
            else:
                self.tokenizer = get_tokenizer(
                    server_args.tokenizer_path,
                    tokenizer_mode=server_args.tokenizer_mode,
                    trust_remote_code=server_args.trust_remote_code,
                )

        # Check whether overlap can be enabled
        if not self.is_generation:
            self.enable_overlap = False
            logger.info("Overlap scheduler is disabled for embedding models.")

        if self.model_config.is_multimodal:
            self.enable_overlap = False
            logger.info("Overlap scheduler is disabled for multimodal models.")

        if self.enable_overlap:
            self.disable_jump_forward = True

        # Launch a tensor parallel worker
        if self.enable_overlap:
            TpWorkerClass = TpModelWorkerClient
        else:
            TpWorkerClass = TpModelWorker

        self.tp_worker = TpWorkerClass(
            server_args=server_args,
            gpu_id=gpu_id,
            tp_rank=tp_rank,
            dp_rank=dp_rank,
            nccl_port=port_args.nccl_port,
        )

        # Launch worker for speculative decoding if need
        if self.spec_algorithm.is_eagle():
            from sglang.srt.speculative.eagle_worker import EAGLEWorker

            self.draft_worker = EAGLEWorker(
                gpu_id=gpu_id,
                tp_rank=tp_rank,
                server_args=server_args,
                nccl_port=port_args.nccl_port,
                target_worker=self.tp_worker,
                dp_rank=dp_rank,
            )
        else:
            self.draft_worker = None

        # Get token and memory info from the model worker
        (
            self.max_total_num_tokens,
            self.max_prefill_tokens,
            self.max_running_requests,
            self.max_req_len,
            self.max_req_input_len,
            self.random_seed,
            self.device,
            worker_global_server_args_dict,
            _,
            _,
            _,
        ) = self.tp_worker.get_worker_info()
        self.tp_cpu_group = self.tp_worker.get_tp_cpu_group()
        self.attn_tp_cpu_group = self.tp_worker.get_attention_tp_cpu_group()
        self.pad_input_ids_func = self.tp_worker.get_pad_input_ids_func()
        global_server_args_dict.update(worker_global_server_args_dict)
        set_random_seed(self.random_seed)
        # Print debug info
        logger.info(
            f"max_total_num_tokens={self.max_total_num_tokens}, "
            f"max_prefill_tokens={self.max_prefill_tokens}, "
            f"max_running_requests={self.max_running_requests}, "
            f"context_len={self.model_config.context_len}"
        )

        # Init memory pool and cache
        self.req_to_token_pool, self.token_to_kv_pool = self.tp_worker.get_memory_pool()

        if (
            server_args.chunked_prefill_size is not None
            and server_args.disable_radix_cache
        ):
            self.tree_cache = ChunkCache(
                req_to_token_pool=self.req_to_token_pool,
                token_to_kv_pool=self.token_to_kv_pool,
            )
        else:
            self.tree_cache = RadixCache(
                req_to_token_pool=self.req_to_token_pool,
                token_to_kv_pool=self.token_to_kv_pool,
                disable=server_args.disable_radix_cache,
            )
        self.tree_cache_metrics = {"total": 0, "hit": 0}
        self.policy = SchedulePolicy(self.schedule_policy, self.tree_cache)

        # Init running status
        self.waiting_queue: List[Req] = []
        # The running decoding batch for continuous batching
        self.running_batch: Optional[ScheduleBatch] = None
        # The current forward batch
        self.cur_batch: Optional[ScheduleBatch] = None
        # The current forward batch
        self.last_batch: Optional[ScheduleBatch] = None
        self.forward_ct = 0
        self.forward_ct_decode = 0
        self.num_generated_tokens = 0
        self.last_decode_stats_tic = time.time()
        self.stream_interval = server_args.stream_interval
        self.current_stream = torch.get_device_module(self.device).current_stream()
        if self.device == "cpu":
            self.current_stream.synchronize = lambda: None  # No-op for CPU

        # Session info
        self.sessions: Dict[str, Session] = {}

        # Init chunked prefill
        self.chunked_prefill_size = server_args.chunked_prefill_size
        if self.chunked_prefill_size <= 0:  # -1 means disable
            self.chunked_prefill_size = None
        self.being_chunked_req = None
        self.is_mixed_chunk = (
            self.chunked_prefill_size is not None and server_args.enable_mixed_chunk
        )

        # Init the grammar backend for constrained generation
        self.grammar_queue: List[Req] = []
        if not server_args.skip_tokenizer_init:
            if server_args.grammar_backend == "outlines":
                from sglang.srt.constrained.outlines_backend import (
                    OutlinesGrammarBackend,
                )

                self.grammar_backend = OutlinesGrammarBackend(
                    self.tokenizer,
                    whitespace_pattern=server_args.constrained_json_whitespace_pattern,
                    allow_jump_forward=not server_args.disable_jump_forward,
                )
            elif server_args.grammar_backend == "xgrammar":
                from sglang.srt.constrained.xgrammar_backend import (
                    XGrammarGrammarBackend,
                )

                self.grammar_backend = XGrammarGrammarBackend(
                    self.tokenizer, vocab_size=self.model_config.vocab_size
                )
            else:
                raise ValueError(
                    f"Invalid grammar backend: {server_args.grammar_backend}"
                )
        else:
            self.grammar_backend = None

        # Init new token estimation
        assert (
            server_args.schedule_conservativeness >= 0
        ), "Invalid schedule_conservativeness"

        self.init_new_token_ratio = min(
            global_config.default_init_new_token_ratio
            * server_args.schedule_conservativeness,
            1.0,
        )
        self.min_new_token_ratio = min(
            self.init_new_token_ratio
            * global_config.default_min_new_token_ratio_factor,
            1.0,
        )
        self.new_token_ratio_decay = (
            self.init_new_token_ratio - self.min_new_token_ratio
        ) / global_config.default_new_token_ratio_decay_steps
        self.new_token_ratio = self.init_new_token_ratio

        # Tells whether the current running batch is full so that we can skip
        # the check of whether to prefill new requests.
        # This is an optimization to reduce the overhead of the prefill check.
        self.batch_is_full = False

        # Init watchdog thread
        self.watchdog_timeout = server_args.watchdog_timeout
        t = threading.Thread(target=self.watchdog_thread, daemon=True)
        t.start()
        self.parent_process = psutil.Process().parent()

        self.memory_saver_adapter = TorchMemorySaverAdapter.create(
            enable=server_args.enable_memory_saver
        )

        # Init profiler
        if os.getenv("SGLANG_TORCH_PROFILER_DIR", "") == "":
            self.profiler = None
        else:
            self.torch_profiler_trace_dir = os.getenv("SGLANG_TORCH_PROFILER_DIR")
            logger.info(
                "Profiling enabled. Traces will be saved to: %s",
                self.torch_profiler_trace_dir,
            )
            self.profiler = torch.profiler.profile(
                activities=[
                    torch.profiler.ProfilerActivity.CPU,
                    torch.profiler.ProfilerActivity.CUDA,
                ],
                with_stack=True,
            )

        # Init metrics stats
        self.stats = SchedulerStats()
        if self.enable_metrics:
            self.metrics_collector = SchedulerMetricsCollector(
                labels={
                    "model_name": self.server_args.served_model_name,
                    # TODO: Add lora name/path in the future,
                },
            )

    def watchdog_thread(self):
        """A watch dog thread that will try to kill the server itself if one batch takes too long."""
        self.watchdog_last_forward_ct = 0
        self.watchdog_last_time = time.time()

        while True:
            current = time.time()
            if self.cur_batch is not None:
                if self.watchdog_last_forward_ct == self.forward_ct:
                    if current > self.watchdog_last_time + self.watchdog_timeout:
                        logger.error(f"Watchdog timeout ({self.watchdog_timeout=})")
                        break
                else:
                    self.watchdog_last_forward_ct = self.forward_ct
                    self.watchdog_last_time = current
            time.sleep(self.watchdog_timeout // 2)
        # Wait sometimes so that the parent process can print the error.
        time.sleep(5)
        self.parent_process.send_signal(signal.SIGQUIT)

    @torch.no_grad()
    def event_loop_normal(self):
        """A normal scheduler loop."""
        while True:
            recv_reqs = self.recv_requests()
            self.process_input_requests(recv_reqs)

            batch = self.get_next_batch_to_run()

            if self.server_args.enable_dp_attention:  # TODO: simplify this
                batch = self.prepare_dp_attn_batch(batch)

            self.cur_batch = batch

            if batch:
                result = self.run_batch(batch)
                self.process_batch_result(batch, result)
            else:
                # When the server is idle, so self-check and re-init some states
                self.check_memory()
                self.new_token_ratio = self.init_new_token_ratio

            self.last_batch = batch

    @torch.no_grad()
    def event_loop_overlap(self):
        """A scheduler loop that overlaps the CPU processing and GPU computation."""
        result_queue = deque()

        while True:
            recv_reqs = self.recv_requests()
            self.process_input_requests(recv_reqs)

            batch = self.get_next_batch_to_run()

            if self.server_args.enable_dp_attention:  # TODO: simplify this
                batch = self.prepare_dp_attn_batch(batch)

            self.cur_batch = batch

            if batch:
                result = self.run_batch(batch)
                result_queue.append((batch.copy(), result))

                if self.last_batch is None:
                    # Create a dummy first batch to start the pipeline for overlap scheduler.
                    # It is now used for triggering the sampling_info_done event.
                    tmp_batch = ScheduleBatch(
                        reqs=None,
                        forward_mode=ForwardMode.DUMMY_FIRST,
                        next_batch_sampling_info=self.tp_worker.cur_sampling_info,
                    )
                    self.process_batch_result(tmp_batch, None)

            if self.last_batch:
                # Process the results of the last batch
                tmp_batch, tmp_result = result_queue.popleft()
                tmp_batch.next_batch_sampling_info = (
                    self.tp_worker.cur_sampling_info if batch else None
                )
                self.process_batch_result(tmp_batch, tmp_result)
            elif batch is None:
                # When the server is idle, so self-check and re-init some states
                self.check_memory()
                self.new_token_ratio = self.init_new_token_ratio

            self.last_batch = batch

    def recv_requests(self) -> List[Req]:
        """Receive results at tp_rank = 0 and broadcast it to all other TP ranks."""
        if self.attn_tp_rank == 0:
            recv_reqs = []

            while True:
                try:
                    recv_req = self.recv_from_tokenizer.recv_pyobj(zmq.NOBLOCK)
                except zmq.ZMQError:
                    break
                recv_reqs.append(recv_req)
        else:
            recv_reqs = None

        if self.server_args.enable_dp_attention:
            if self.attn_tp_rank == 0:
                work_reqs = [
                    req
                    for req in recv_reqs
                    if isinstance(
                        req, (TokenizedGenerateReqInput, TokenizedEmbeddingReqInput)
                    )
                ]
                control_reqs = [
                    req
                    for req in recv_reqs
                    if not isinstance(
                        req, (TokenizedGenerateReqInput, TokenizedEmbeddingReqInput)
                    )
                ]
            else:
                work_reqs = None
                control_reqs = None

            if self.attn_tp_size != 1:
                attn_tp_rank_0 = self.dp_rank * self.attn_tp_size
                work_reqs = broadcast_pyobj(
                    work_reqs,
                    self.attn_tp_rank,
                    self.attn_tp_cpu_group,
                    src=attn_tp_rank_0,
                )
            if self.tp_size != 1:
                control_reqs = broadcast_pyobj(
                    control_reqs, self.tp_rank, self.tp_cpu_group
                )
            recv_reqs = work_reqs + control_reqs
        elif self.tp_size != 1:
            recv_reqs = broadcast_pyobj(recv_reqs, self.tp_rank, self.tp_cpu_group)
        return recv_reqs

    def process_input_requests(self, recv_reqs: List):
        for recv_req in recv_reqs:
            if isinstance(recv_req, TokenizedGenerateReqInput):
                self.handle_generate_request(recv_req)
            elif isinstance(recv_req, TokenizedEmbeddingReqInput):
                self.handle_embedding_request(recv_req)
            elif isinstance(recv_req, FlushCacheReq):
                self.flush_cache()
            elif isinstance(recv_req, AbortReq):
                self.abort_request(recv_req)
            elif isinstance(recv_req, UpdateWeightFromDiskReqInput):
                success, message = self.update_weights_from_disk(recv_req)
                self.send_to_tokenizer.send_pyobj(
                    UpdateWeightFromDiskReqOutput(success, message)
                )
            elif isinstance(recv_req, InitWeightsUpdateGroupReqInput):
                success, message = self.init_weights_update_group(recv_req)
                self.send_to_tokenizer.send_pyobj(
                    InitWeightsUpdateGroupReqOutput(success, message)
                )
            elif isinstance(recv_req, UpdateWeightsFromDistributedReqInput):
                success, message = self.update_weights_from_distributed(recv_req)
                self.send_to_tokenizer.send_pyobj(
                    UpdateWeightsFromDistributedReqOutput(success, message)
                )
            elif isinstance(recv_req, UpdateWeightsFromTensorReqInput):
                success, message = self.update_weights_from_tensor(recv_req)
                self.send_to_tokenizer.send_pyobj(
                    UpdateWeightsFromTensorReqOutput(success, message)
                )
            elif isinstance(recv_req, GetWeightsByNameReqInput):
                parameter = self.get_weights_by_name(recv_req)
                self.send_to_tokenizer.send_pyobj(GetWeightsByNameReqOutput(parameter))
            elif isinstance(recv_req, ReleaseMemoryOccupationReqInput):
                self.release_memory_occupation()
                self.send_to_tokenizer.send_pyobj(ReleaseMemoryOccupationReqOutput())
            elif isinstance(recv_req, ResumeMemoryOccupationReqInput):
                self.resume_memory_occupation()
                self.send_to_tokenizer.send_pyobj(ResumeMemoryOccupationReqOutput())
            elif isinstance(recv_req, ProfileReq):
                if recv_req == ProfileReq.START_PROFILE:
                    self.start_profile()
                else:
                    self.stop_profile()
            elif isinstance(recv_req, OpenSessionReqInput):
                session_id, success = self.open_session(recv_req)
                self.send_to_tokenizer.send_pyobj(
                    OpenSessionReqOutput(session_id=session_id, success=success)
                )
            elif isinstance(recv_req, CloseSessionReqInput):
                self.close_session(recv_req)
            else:
                raise ValueError(f"Invalid request: {recv_req}")

    def handle_generate_request(
        self,
        recv_req: TokenizedGenerateReqInput,
    ):
        # Create a new request
        if (
            recv_req.session_params is None
            or recv_req.session_params.id is None
            or recv_req.session_params.id not in self.sessions
        ):

            if recv_req.input_embeds is not None:
                # Generate fake input_ids based on the length of input_embeds
                seq_length = len(recv_req.input_embeds)
                fake_input_ids = [1] * seq_length
                recv_req.input_ids = fake_input_ids

            req = Req(
                recv_req.rid,
                recv_req.input_text,
                recv_req.input_ids,
                recv_req.sampling_params,
                return_logprob=recv_req.return_logprob,
                top_logprobs_num=recv_req.top_logprobs_num,
                stream=recv_req.stream,
                lora_path=recv_req.lora_path,
                input_embeds=recv_req.input_embeds,
                eos_token_ids=self.model_config.hf_eos_token_id,
            )
            req.tokenizer = self.tokenizer

            if (
                recv_req.session_params is not None
                and recv_req.session_params.id is not None
            ):
                req.finished_reason = FINISH_ABORT(
                    f"Invalid request: session id {recv_req.session_params.id} does not exist"
                )
                self.waiting_queue.append(req)
                return
        else:
            # Create a new request from a previous session
            session = self.sessions[recv_req.session_params.id]
            req = session.create_req(recv_req, self.tokenizer)
            if isinstance(req.finished_reason, FINISH_ABORT):
                self.waiting_queue.append(req)
                return

        # Handle image inputs
        if recv_req.image_inputs is not None:
            image_inputs = ImageInputs.from_dict(recv_req.image_inputs)
            # Expand a single image token into multiple dummy tokens for receiving image embeddings
            req.origin_input_ids = self.pad_input_ids_func(
                req.origin_input_ids, image_inputs
            )
            req.extend_image_inputs(image_inputs)

            if len(req.origin_input_ids) >= self.max_req_input_len:
                error_msg = (
                    "Multimodal prompt is too long after expanding multimodal tokens. "
                    f"After expanding {len(req.origin_input_ids_unpadded)=} => {len(req.origin_input_ids)} >= {self.max_req_input_len}."
                )
                logger.error(error_msg)
                req.origin_input_ids = [0]
                req.image_inputs = None
                req.sampling_params.max_new_tokens = 0
                req.finished_reason = FINISH_ABORT(
                    error_msg, HTTPStatus.BAD_REQUEST, "BadRequestError"
                )
                self.waiting_queue.append(req)
                return

        # Copy more attributes
        req.logprob_start_len = recv_req.logprob_start_len

        if req.logprob_start_len == -1:
            # By default, only return the logprobs for output tokens
            req.logprob_start_len = len(req.origin_input_ids) - 1

        # Validate prompts length
        error_msg = validate_input_length(
            req,
            self.max_req_input_len,
            self.server_args.allow_auto_truncate,
        )

        if error_msg:
            self.waiting_queue.append(req)
            return

        req.sampling_params.max_new_tokens = min(
            (
                req.sampling_params.max_new_tokens
                if req.sampling_params.max_new_tokens is not None
                else 1 << 30
            ),
            self.max_req_len - len(req.origin_input_ids) - 1,
        )

        # Init grammar cache for this request
        add_to_grammar_queue = False
        if (
            req.sampling_params.json_schema is not None
            or req.sampling_params.regex is not None
            or req.sampling_params.ebnf is not None
        ):
            assert self.grammar_backend is not None
            if req.sampling_params.json_schema is not None:
                key = ("json", req.sampling_params.json_schema)
            elif req.sampling_params.regex is not None:
                key = ("regex", req.sampling_params.regex)
            elif req.sampling_params.ebnf is not None:
                key = ("ebnf", req.sampling_params.ebnf)

            req.grammar = self.grammar_backend.get_cached_value(key)
            if not req.grammar:
                req.grammar = self.grammar_backend.get_future_value(key)
                add_to_grammar_queue = True

        if add_to_grammar_queue:
            self.grammar_queue.append(req)
        else:
            self.waiting_queue.append(req)

    def handle_embedding_request(
        self,
        recv_req: TokenizedEmbeddingReqInput,
    ):
        req = Req(
            recv_req.rid,
            recv_req.input_text,
            recv_req.input_ids,
            recv_req.sampling_params,
        )
        req.tokenizer = self.tokenizer

        # Validate prompts length
        validate_input_length(
            req,
            self.max_req_input_len,
            self.server_args.allow_auto_truncate,
        )

        self.waiting_queue.append(req)

    def log_prefill_stats(self, adder, can_run_list, running_bs, has_being_chunked):
        self.tree_cache_metrics["total"] += (
            adder.log_input_tokens + adder.log_hit_tokens
        ) / 10**9
        self.tree_cache_metrics["hit"] += (adder.log_hit_tokens) / 10**9
        tree_cache_hit_rate = (
            self.tree_cache_metrics["hit"] / self.tree_cache_metrics["total"]
        )

        num_used = self.max_total_num_tokens - (
            self.token_to_kv_pool.available_size() + self.tree_cache.evictable_size()
        )

        logger.info(
            f"Prefill batch. "
            f"#new-seq: {len(can_run_list)}, "
            f"#new-token: {adder.log_input_tokens}, "
            f"#cached-token: {adder.log_hit_tokens}, "
            f"cache hit rate: {100.0 * tree_cache_hit_rate:.2f}%, "
            f"token usage: {num_used / self.max_total_num_tokens:.2f}, "
            f"#running-req: {running_bs}, "
            f"#queue-req: {len(self.waiting_queue) + has_being_chunked}"
        )

        if self.enable_metrics:
            self.stats.num_running_reqs = running_bs
            self.stats.num_used_tokens = num_used
            self.stats.token_usage = round(num_used / self.max_total_num_tokens, 2)
            self.stats.num_queue_reqs = len(self.waiting_queue) + has_being_chunked
            self.stats.cache_hit_rate = tree_cache_hit_rate
            self.metrics_collector.log_stats(self.stats)

    def log_decode_stats(self):
        num_used = self.max_total_num_tokens - (
            self.token_to_kv_pool.available_size() + self.tree_cache.evictable_size()
        )
        gen_throughput = self.num_generated_tokens / (
            time.time() - self.last_decode_stats_tic
        )
        self.num_generated_tokens = 0
        self.last_decode_stats_tic = time.time()
        num_running_reqs = len(self.running_batch.reqs) if self.running_batch else 0
        logger.info(
            f"Decode batch. "
            f"#running-req: {num_running_reqs}, "
            f"#token: {num_used}, "
            f"token usage: {num_used / self.max_total_num_tokens:.2f}, "
            f"gen throughput (token/s): {gen_throughput:.2f}, "
            f"#queue-req: {len(self.waiting_queue)}"
        )

        if self.enable_metrics:
            self.stats.num_running_reqs = num_running_reqs
            self.stats.num_used_tokens = num_used
            self.stats.token_usage = num_used / self.max_total_num_tokens
            self.stats.gen_throughput = gen_throughput
            self.stats.num_queue_reqs = len(self.waiting_queue)
            self.metrics_collector.log_stats(self.stats)

    def check_memory(self):
        available_size = (
            self.token_to_kv_pool.available_size() + self.tree_cache.evictable_size()
        )
        if available_size != self.max_total_num_tokens:
            msg = (
                "KV cache pool leak detected!"
                f"{available_size=}, {self.max_total_num_tokens=}\n"
            )
            warnings.warn(msg)
            if crash_on_warnings():
                raise ValueError(msg)

        if len(self.req_to_token_pool.free_slots) != self.req_to_token_pool.size:
            msg = (
                "Memory pool leak detected!"
                f"available_size={len(self.req_to_token_pool.free_slots)}, "
                f"total_size={self.req_to_token_pool.size}\n"
            )
            warnings.warn(msg)
            if crash_on_warnings():
                raise ValueError(msg)

    def get_next_batch_to_run(self) -> Optional[ScheduleBatch]:
        # Merge the prefill batch into the running batch
        if self.last_batch and self.last_batch.forward_mode.is_extend():
            if self.being_chunked_req:
                # Move the chunked request out of the batch
                self.last_batch.filter_batch(being_chunked_req=self.being_chunked_req)
                self.tree_cache.cache_unfinished_req(self.being_chunked_req)
                # being chunked request keeps its rid but will get a new req_pool_idx
                self.req_to_token_pool.free(self.being_chunked_req.req_pool_idx)
                self.batch_is_full = False

            if not self.last_batch.is_empty():
                if self.running_batch is None:
                    self.running_batch = self.last_batch
                else:
                    self.running_batch.merge_batch(self.last_batch)

        # Run prefill first if possible
        new_batch = self.get_new_batch_prefill()
        if new_batch is not None:
            return new_batch

        # Run decode
        if self.running_batch is None:
            return None
        self.running_batch = self.update_running_batch(self.running_batch)
        return self.running_batch

    def get_new_batch_prefill(self) -> Optional[ScheduleBatch]:
        # Check if the grammar is ready in the grammar queue
        if self.grammar_queue:
            self.move_ready_grammar_requests()

        # Handle the cases where prefill is not allowed
        if (
            self.batch_is_full or len(self.waiting_queue) == 0
        ) and self.being_chunked_req is None:
            return None

        running_bs = len(self.running_batch.reqs) if self.running_batch else 0
        if running_bs >= self.max_running_requests:
            self.batch_is_full = True
            return None

        # Get priority queue
        prefix_computed = self.policy.calc_priority(self.waiting_queue)

        # Prefill policy
        adder = PrefillAdder(
            self.tree_cache,
            self.token_to_kv_pool,
            self.running_batch,
            self.new_token_ratio,
            self.max_prefill_tokens,
            self.chunked_prefill_size,
            running_bs if self.is_mixed_chunk else 0,
        )

        has_being_chunked = self.being_chunked_req is not None
        if has_being_chunked:
            self.being_chunked_req.init_next_round_input()
            self.being_chunked_req = adder.add_being_chunked_req(self.being_chunked_req)

        if self.lora_paths:
            lora_set = (
                set([req.lora_path for req in self.running_batch.reqs])
                if self.running_batch is not None
                else set([])
            )

        # Get requests from the waiting queue to a new prefill batch
        for req in self.waiting_queue:
            if (
                self.lora_paths
                and len(
                    lora_set
                    | set([req.lora_path for req in adder.can_run_list])
                    | set([req.lora_path])
                )
                > self.max_loras_per_batch
            ):
                self.batch_is_full = True
                break

            if running_bs + len(adder.can_run_list) >= self.max_running_requests:
                self.batch_is_full = True
                break

            req.init_next_round_input(None if prefix_computed else self.tree_cache)
            res = adder.add_one_req(req)
            if res != AddReqResult.CONTINUE:
                if res == AddReqResult.NO_TOKEN:
                    self.batch_is_full = True
                break
            if self.server_args.prefill_only_one_req:
                break

        # Update waiting queue
        can_run_list = adder.can_run_list
        if len(can_run_list) == 0:
            return None
        self.waiting_queue = [
            x for x in self.waiting_queue if x not in set(can_run_list)
        ]

        if adder.new_being_chunked_req is not None:
            assert self.being_chunked_req is None
            self.being_chunked_req = adder.new_being_chunked_req

        if self.being_chunked_req:
            self.being_chunked_req.is_being_chunked += 1

        # Print stats
        if self.attn_tp_rank == 0:
            self.log_prefill_stats(adder, can_run_list, running_bs, has_being_chunked)

        # Create a new batch
        new_batch = ScheduleBatch.init_new(
            can_run_list,
            self.req_to_token_pool,
            self.token_to_kv_pool,
            self.tree_cache,
            self.model_config,
            self.enable_overlap,
            self.spec_algorithm,
        )
        new_batch.prepare_for_extend()

        # Mixed-style chunked prefill
        if (
            self.is_mixed_chunk
            and self.running_batch is not None
            and not (new_batch.return_logprob or self.running_batch.return_logprob)
        ):
            # TODO (lianmin): support return_logprob + mixed chunked prefill
            self.running_batch.filter_batch()
            if not self.running_batch.is_empty():
                self.running_batch.prepare_for_decode()
                new_batch.mix_with_running(self.running_batch)
                new_batch.decoding_reqs = self.running_batch.reqs
            self.running_batch = None
        else:
            new_batch.decoding_reqs = None

        return new_batch

    def update_running_batch(self, batch: ScheduleBatch) -> Optional[ScheduleBatch]:
        """Update the current running decoding batch."""
        global test_retract

        initial_bs = batch.batch_size()

        batch.filter_batch()
        if batch.is_empty():
            self.batch_is_full = False
            return None

        # Check if decode out of memory
        if not batch.check_decode_mem(self.decode_mem_cache_buf_multiplier) or (
            test_retract and batch.batch_size() > 10
        ):
            old_ratio = self.new_token_ratio

            retracted_reqs, new_token_ratio = batch.retract_decode()
            self.new_token_ratio = new_token_ratio
            if self.draft_worker:
                self.draft_worker.finish_request(retracted_reqs)

            logger.info(
                "Decode out of memory happened. "
                f"#retracted_reqs: {len(retracted_reqs)}, "
                f"#new_token_ratio: {old_ratio:.4f} -> {self.new_token_ratio:.4f}"
            )
            self.waiting_queue.extend(retracted_reqs)
        else:
            self.new_token_ratio = max(
                self.new_token_ratio - self.new_token_ratio_decay,
                self.min_new_token_ratio,
            )

        # Check for jump-forward
        if not self.disable_jump_forward:
            jump_forward_reqs = batch.check_for_jump_forward(self.pad_input_ids_func)
            self.waiting_queue.extend(jump_forward_reqs)
            if batch.is_empty():
                self.batch_is_full = False
                return None

        if batch.batch_size() < initial_bs:
            self.batch_is_full = False

        # Update batch tensors
        batch.prepare_for_decode()
        return batch

    def run_batch(
        self, batch: ScheduleBatch
    ) -> Union[GenerationBatchResult, EmbeddingBatchResult]:
        """Run a batch."""
        self.forward_ct += 1

        if self.is_generation:
<<<<<<< HEAD
            if batch.forward_mode.is_decode_or_idle() or batch.extend_num_tokens != 0:
                if self.spec_algorithm.is_none():
                    model_worker_batch = batch.get_model_worker_batch()
                    logits_output, next_token_ids = (
                        self.tp_worker.forward_batch_generation(model_worker_batch)
=======
            model_worker_batch = batch.get_model_worker_batch()
            if batch.forward_mode.is_decode() or batch.extend_num_tokens != 0:
                # FIXME(geon): handle hip refresh_interval here
                logits_output, next_token_ids = self.tp_worker.forward_batch_generation(
                    model_worker_batch
                )
            elif batch.forward_mode.is_idle():
                model_worker_batch = batch.get_model_worker_batch()
                self.tp_worker.forward_batch_idle(model_worker_batch)
                return
            else:
                logits_output = None
                if self.skip_tokenizer_init:
                    next_token_ids = torch.full(
                        (batch.batch_size(),), self.tokenizer.eos_token_id
>>>>>>> 5b6313c2
                    )
                else:
                    (
                        logits_output,
                        next_token_ids,
                        model_worker_batch,
                        num_accepted_tokens,
                    ) = self.draft_worker.forward_batch_speculative_generation(batch)
                    self.num_generated_tokens += num_accepted_tokens
            else:
                assert False, "batch.extend_num_tokens == 0, this is unexpected!"
            batch.output_ids = next_token_ids

            ret = GenerationBatchResult(
                logits_output=logits_output,
                next_token_ids=next_token_ids,
                bid=model_worker_batch.bid,
            )
        else:  # embedding or reward model
            assert batch.extend_num_tokens != 0
            model_worker_batch = batch.get_model_worker_batch()
            embeddings = self.tp_worker.forward_batch_embedding(model_worker_batch)
            ret = EmbeddingBatchResult(
                embeddings=embeddings, bid=model_worker_batch.bid
            )
        return ret

    def process_batch_result(
        self,
        batch: ScheduleBatch,
        result: Union[GenerationBatchResult, EmbeddingBatchResult],
    ):
        if batch.forward_mode.is_decode():
            self.process_batch_result_decode(batch, result)
            if batch.is_empty():
                self.running_batch = None
        elif batch.forward_mode.is_extend():
            self.process_batch_result_prefill(batch, result)
        elif batch.forward_mode.is_idle():
            if self.enable_overlap:
                self.tp_worker.resolve_batch_result(result.bid)
        elif batch.forward_mode.is_dummy_first():
            batch.next_batch_sampling_info.update_regex_vocab_mask()
            self.current_stream.synchronize()
            batch.next_batch_sampling_info.sampling_info_done.set()

    def process_batch_result_prefill(
        self,
        batch: ScheduleBatch,
        result: Union[GenerationBatchResult, EmbeddingBatchResult],
    ):
        skip_stream_req = None

        if self.is_generation:
            (
                logits_output,
                next_token_ids,
                bid,
            ) = (
                result.logits_output,
                result.next_token_ids,
                result.bid,
            )

            if self.enable_overlap:
                logits_output, next_token_ids = self.tp_worker.resolve_batch_result(bid)
            else:
                # Move next_token_ids and logprobs to cpu
                next_token_ids = next_token_ids.tolist()
                if batch.return_logprob:
                    logits_output.next_token_logprobs = (
                        logits_output.next_token_logprobs.tolist()
                    )
                    logits_output.input_token_logprobs = (
                        logits_output.input_token_logprobs.tolist()
                    )

            # Check finish conditions
            logprob_pt = 0
            for i, (req, next_token_id) in enumerate(zip(batch.reqs, next_token_ids)):
                if req.is_retracted:
                    continue

                if self.is_mixed_chunk and self.enable_overlap and req.finished():
                    # Free the one delayed token for the mixed decode batch
                    j = len(batch.out_cache_loc) - len(batch.reqs) + i
                    self.token_to_kv_pool.free(batch.out_cache_loc[j : j + 1])
                    continue

                if req.is_being_chunked <= 0:
                    req.output_ids.append(next_token_id)
                    req.check_finished()

                    if req.finished():
                        self.tree_cache.cache_finished_req(req)
                    elif not batch.decoding_reqs or req not in batch.decoding_reqs:
                        self.tree_cache.cache_unfinished_req(req)

                    if req.return_logprob:
                        logprob_pt += self.add_logprob_return_values(
                            i, req, logprob_pt, next_token_ids, logits_output
                        )

                    if req.grammar is not None:
                        req.grammar.accept_token(next_token_id)
                        req.grammar.finished = req.finished()
                else:
                    # being chunked reqs' prefill is not finished
                    req.is_being_chunked -= 1
                    # There is only at most one request being currently chunked.
                    # Because this request does not finish prefill,
                    # we don't want to stream the request currently being chunked.
                    skip_stream_req = req

            if batch.next_batch_sampling_info:
                batch.next_batch_sampling_info.update_regex_vocab_mask()
                self.current_stream.synchronize()
                batch.next_batch_sampling_info.sampling_info_done.set()

        else:  # embedding or reward model
            embeddings, bid = result.embeddings, result.bid
            embeddings = embeddings.tolist()

            # Check finish conditions
            for i, req in enumerate(batch.reqs):
                if req.is_retracted:
                    continue

                req.embedding = embeddings[i]
                if req.is_being_chunked <= 0:
                    # Dummy output token for embedding models
                    req.output_ids.append(0)
                    req.check_finished()

                    if req.finished():
                        self.tree_cache.cache_finished_req(req)
                    else:
                        self.tree_cache.cache_unfinished_req(req)
                else:
                    # being chunked reqs' prefill is not finished
                    req.is_being_chunked -= 1

        self.stream_output(batch.reqs, batch.return_logprob, skip_stream_req)

    def process_batch_result_decode(
        self,
        batch: ScheduleBatch,
        result: GenerationBatchResult,
    ):
        logits_output, next_token_ids, bid = (
            result.logits_output,
            result.next_token_ids,
            result.bid,
        )
        self.num_generated_tokens += len(batch.reqs)

        if self.enable_overlap:
            logits_output, next_token_ids = self.tp_worker.resolve_batch_result(bid)
            next_token_logprobs = logits_output.next_token_logprobs
        else:
            next_token_ids = next_token_ids.tolist()
            if batch.return_logprob:
                next_token_logprobs = logits_output.next_token_logprobs.tolist()

        self.token_to_kv_pool.free_group_begin()

        # Check finish condition
        for i, (req, next_token_id) in enumerate(zip(batch.reqs, next_token_ids)):
            if req.is_retracted:
                continue

            if self.enable_overlap and req.finished():
                # Free the one delayed token
                self.token_to_kv_pool.free(batch.out_cache_loc[i : i + 1])
                continue

            if batch.spec_algorithm.is_none():
                # speculative worker will solve the output_ids in speculative decoding
                req.output_ids.append(next_token_id)

            req.check_finished()

            if req.finished():
                self.tree_cache.cache_finished_req(req)

            if req.return_logprob:
                req.output_token_logprobs_val.append(next_token_logprobs[i])
                req.output_token_logprobs_idx.append(next_token_id)
                if req.top_logprobs_num > 0:
                    req.output_top_logprobs_val.append(
                        logits_output.next_token_top_logprobs_val[i]
                    )
                    req.output_top_logprobs_idx.append(
                        logits_output.next_token_top_logprobs_idx[i]
                    )

            if req.grammar is not None:
                req.grammar.accept_token(next_token_id)
                req.grammar.finished = req.finished()

        if batch.next_batch_sampling_info:
            batch.next_batch_sampling_info.update_regex_vocab_mask()
            self.current_stream.synchronize()
            batch.next_batch_sampling_info.sampling_info_done.set()

        self.stream_output(batch.reqs, batch.return_logprob)

        self.token_to_kv_pool.free_group_end()

        self.forward_ct_decode = (self.forward_ct_decode + 1) % (1 << 30)
        if (
            self.attn_tp_rank == 0
            and self.forward_ct_decode % self.server_args.decode_log_interval == 0
        ):
            self.log_decode_stats()

    def add_logprob_return_values(
        self,
        i: int,
        req: Req,
        pt: int,
        next_token_ids: List[int],
        output: LogitsProcessorOutput,
    ):
        """Attach logprobs to the return values."""
        req.output_token_logprobs_val.append(output.next_token_logprobs[i])
        req.output_token_logprobs_idx.append(next_token_ids[i])

        # If logprob_start_len > 0, then first logprob_start_len prompt tokens will be ignored.
        num_input_logprobs = req.extend_input_len - req.extend_logprob_start_len

        if req.input_token_logprobs_val is None:
            input_token_logprobs_val = output.input_token_logprobs[
                pt : pt + num_input_logprobs - 1 - req.last_update_decode_tokens
            ]

            input_token_logprobs_idx = req.fill_ids[
                len(req.fill_ids)
                - num_input_logprobs
                + 1 : len(req.fill_ids)
                - req.last_update_decode_tokens
            ]
            # Clip the padded hash values from image tokens.
            # Otherwise, it will lead to detokenization errors.
            input_token_logprobs_idx = [
                x if x < self.model_config.vocab_size - 1 else 0
                for x in input_token_logprobs_idx
            ]

            if (
                req.logprob_start_len == 0
            ):  # The first token does not have logprob, pad it.
                input_token_logprobs_val = [None] + input_token_logprobs_val
                input_token_logprobs_idx = [req.fill_ids[0]] + input_token_logprobs_idx

            req.input_token_logprobs_val = input_token_logprobs_val
            req.input_token_logprobs_idx = input_token_logprobs_idx

        if req.last_update_decode_tokens != 0:
            # Some decode tokens are re-computed in an extend batch
            req.output_token_logprobs_val.extend(
                output.input_token_logprobs[
                    pt
                    + num_input_logprobs
                    - 1
                    - req.last_update_decode_tokens : pt
                    + num_input_logprobs
                    - 1
                ],
            )
            req.output_token_logprobs_idx.extend(
                req.fill_ids[
                    len(req.fill_ids)
                    - req.last_update_decode_tokens : len(req.fill_ids)
                ]
            )

        if req.top_logprobs_num > 0:
            if req.input_top_logprobs_val is None:
                req.input_top_logprobs_val = output.input_top_logprobs_val[i]
                req.input_top_logprobs_idx = output.input_top_logprobs_idx[i]
                if req.logprob_start_len == 0:
                    req.input_top_logprobs_val = [None] + req.input_top_logprobs_val
                    req.input_top_logprobs_idx = [None] + req.input_top_logprobs_idx

            if req.last_update_decode_tokens != 0:
                req.output_top_logprobs_val.extend(
                    output.input_top_logprobs_val[i][-req.last_update_decode_tokens :]
                )
                req.output_top_logprobs_idx.extend(
                    output.input_top_logprobs_idx[i][-req.last_update_decode_tokens :]
                )

            req.output_top_logprobs_val.append(output.next_token_top_logprobs_val[i])
            req.output_top_logprobs_idx.append(output.next_token_top_logprobs_idx[i])

        return num_input_logprobs

    def stream_output(
        self, reqs: List[Req], return_logprob: bool, skip_req: Optional[Req] = None
    ):
        """Stream the output to detokenizer."""
        rids = []
        finished_reasons: List[BaseFinishReason] = []

        if self.is_generation:
            vids = []
            decoded_texts = []
            decode_ids_list = []
            read_offsets = []
            output_ids = []

            skip_special_tokens = []
            spaces_between_special_tokens = []
            no_stop_trim = []
            prompt_tokens = []
            completion_tokens = []
            cached_tokens = []

            if return_logprob:
                input_token_logprobs_val = []
                input_token_logprobs_idx = []
                output_token_logprobs_val = []
                output_token_logprobs_idx = []
                input_top_logprobs_val = []
                input_top_logprobs_idx = []
                output_top_logprobs_val = []
                output_top_logprobs_idx = []
            else:
                input_token_logprobs_val = input_token_logprobs_idx = (
                    output_token_logprobs_val
                ) = output_token_logprobs_idx = input_top_logprobs_val = (
                    input_top_logprobs_idx
                ) = output_top_logprobs_val = output_top_logprobs_idx = None

            for req in reqs:
                if req is skip_req:
                    continue

                # TODO(lianmin): revisit this for overlap + retract + stream
                if (
                    req.finished()
                    # If stream, follow the given stream_interval
                    or (req.stream and len(req.output_ids) % self.stream_interval == 0)
                    # If not stream, we still want to output some tokens to get the benefit of incremental decoding.
                    or (not req.stream and len(req.output_ids) % 50 == 0)
                ):
                    if self.draft_worker and req.finished():
                        self.draft_worker.finish_request(req)

                    rids.append(req.rid)
                    finished_reasons.append(
                        req.finished_reason.to_json() if req.finished_reason else None
                    )
                    vids.append(req.vid)
                    decoded_texts.append(req.decoded_text)
                    decode_ids, read_offset = req.init_incremental_detokenize()
                    decode_ids_list.append(decode_ids)
                    read_offsets.append(read_offset)
                    if self.skip_tokenizer_init:
                        output_ids.append(req.output_ids)
                    skip_special_tokens.append(req.sampling_params.skip_special_tokens)
                    spaces_between_special_tokens.append(
                        req.sampling_params.spaces_between_special_tokens
                    )
                    no_stop_trim.append(req.sampling_params.no_stop_trim)

                    prompt_tokens.append(len(req.origin_input_ids))
                    completion_tokens.append(len(req.output_ids))
                    cached_tokens.append(req.cached_tokens)

                    if return_logprob:
                        input_token_logprobs_val.append(req.input_token_logprobs_val)
                        input_token_logprobs_idx.append(req.input_token_logprobs_idx)
                        output_token_logprobs_val.append(req.output_token_logprobs_val)
                        output_token_logprobs_idx.append(req.output_token_logprobs_idx)
                        input_top_logprobs_val.append(req.input_top_logprobs_val)
                        input_top_logprobs_idx.append(req.input_top_logprobs_idx)
                        output_top_logprobs_val.append(req.output_top_logprobs_val)
                        output_top_logprobs_idx.append(req.output_top_logprobs_idx)

            # Send to detokenizer
            if rids:
                self.send_to_detokenizer.send_pyobj(
                    BatchTokenIDOut(
                        rids,
                        finished_reasons,
                        vids,
                        decoded_texts,
                        decode_ids_list,
                        read_offsets,
                        output_ids,
                        skip_special_tokens,
                        spaces_between_special_tokens,
                        no_stop_trim,
                        prompt_tokens,
                        completion_tokens,
                        cached_tokens,
                        input_token_logprobs_val,
                        input_token_logprobs_idx,
                        output_token_logprobs_val,
                        output_token_logprobs_idx,
                        input_top_logprobs_val,
                        input_top_logprobs_idx,
                        output_top_logprobs_val,
                        output_top_logprobs_idx,
                    )
                )
        else:  # embedding or reward model
            embeddings = []
            prompt_tokens = []
            for req in reqs:
                if req.finished():
                    rids.append(req.rid)
                    finished_reasons.append(req.finished_reason.to_json())
                    embeddings.append(req.embedding)
                    prompt_tokens.append(len(req.origin_input_ids))
            self.send_to_detokenizer.send_pyobj(
                BatchEmbeddingOut(rids, finished_reasons, embeddings, prompt_tokens)
            )

    def prepare_dp_attn_batch(self, local_batch: ScheduleBatch):
        # Check if other DP workers have running batches
        if local_batch is None:
            num_tokens = 0
        elif local_batch.forward_mode.is_decode():
            num_tokens = local_batch.batch_size()
        else:
            num_tokens = local_batch.extend_num_tokens

        local_num_tokens = torch.tensor([num_tokens], dtype=torch.int64)
        global_num_tokens = torch.empty(self.tp_size, dtype=torch.int64)
        torch.distributed.all_gather_into_tensor(
            global_num_tokens,
            local_num_tokens,
            group=self.tp_cpu_group,
        )

        if local_batch is None and global_num_tokens.max().item() > 0:
            local_batch = self.get_idle_batch()

        if local_batch is not None:
            local_batch.global_num_tokens = global_num_tokens.tolist()

            # Check forward mode for cuda graph
            if not self.server_args.disable_cuda_graph:
                forward_mode_state = torch.tensor(
                    (1 if local_batch.forward_mode.is_decode_or_idle() else 0),
                    dtype=torch.int32,
                )
                torch.distributed.all_reduce(
                    forward_mode_state,
                    op=torch.distributed.ReduceOp.MIN,
                    group=self.tp_cpu_group,
                )
                local_batch.can_run_dp_cuda_graph = forward_mode_state.item() == 1

        return local_batch

    def get_idle_batch(self):
        idle_batch = ScheduleBatch.init_new(
            [],
            self.req_to_token_pool,
            self.token_to_kv_pool,
            self.tree_cache,
            self.model_config,
            self.enable_overlap,
            self.spec_algorithm,
        )
        idle_batch.prepare_for_idle()
        return idle_batch

    def move_ready_grammar_requests(self):
        """Move requests whose grammar objects are ready from grammar_queue to waiting_queue."""
        num_ready_reqs = 0
        for req in self.grammar_queue:
            try:
                req.grammar = req.grammar.result(timeout=0.05)
                num_ready_reqs += 1
            except futures._base.TimeoutError:
                break

        if self.tp_size > 1:
            # Sync across TP ranks to make sure they have the same number of ready requests
            tensor = torch.tensor(num_ready_reqs, dtype=torch.int32)
            torch.distributed.all_reduce(
                tensor, op=torch.distributed.ReduceOp.MAX, group=self.tp_cpu_group
            )
            num_ready_reqs_max = tensor.item()
            for i in range(num_ready_reqs, num_ready_reqs_max):
                self.grammar_queue[i].grammar = self.grammar_queue[i].grammar.result()
            num_ready_reqs = num_ready_reqs_max

        self.waiting_queue.extend(self.grammar_queue[:num_ready_reqs])
        self.grammar_queue = self.grammar_queue[num_ready_reqs:]

    def flush_cache(self):
        """Flush the memory pool and cache."""
        if len(self.waiting_queue) == 0 and (
            self.running_batch is None or len(self.running_batch.reqs) == 0
        ):
            self.tree_cache.reset()
            self.tree_cache_metrics = {"total": 0, "hit": 0}
            if self.grammar_backend:
                self.grammar_backend.reset()
            self.req_to_token_pool.clear()
            self.token_to_kv_pool.clear()
            torch.cuda.empty_cache()
            logger.info("Cache flushed successfully!")
            if_success = True
        else:
            logging.warning(
                f"Cache not flushed because there are pending requests. "
                f"#queue-req: {len(self.waiting_queue)}, "
                f"#running-req: {0 if self.running_batch is None else len(self.running_batch.reqs)}"
            )
            if_success = False
        return if_success

    def abort_request(self, recv_req: AbortReq):
        # Delete requests in the waiting queue
        to_del = None
        for i, req in enumerate(self.waiting_queue):
            if req.rid == recv_req.rid:
                to_del = i
                break

        if to_del is not None:
            del self.waiting_queue[to_del]
            logger.debug(f"Abort queued request. {req.rid=}")
            return

        # Delete requests in the running batch
        if self.running_batch:
            for req in self.running_batch.reqs:
                if req.rid == recv_req.rid and not req.finished():
                    logger.debug(f"Abort running request. {req.rid=}")
                    req.to_abort = True
                    break

    def update_weights_from_disk(self, recv_req: UpdateWeightFromDiskReqInput):
        """In-place update of the weights from disk."""
        success, message = self.tp_worker.update_weights_from_disk(recv_req)
        if success:
            flash_cache_success = self.flush_cache()
            assert flash_cache_success, "Cache flush failed after updating weights"
        else:
            logger.error(message)
        return success, message

    def init_weights_update_group(self, recv_req: InitWeightsUpdateGroupReqInput):
        """Initialize the online model parameter update group."""
        success, message = self.tp_worker.init_weights_update_group(recv_req)
        return success, message

    def update_weights_from_distributed(
        self,
        recv_req: UpdateWeightsFromDistributedReqInput,
    ) -> Tuple[bool, str]:
        """Update the online model parameter."""
        success, message = self.tp_worker.update_weights_from_distributed(recv_req)
        if success:
            flash_cache_success = self.flush_cache()
            assert flash_cache_success, "Cache flush failed after updating weights"
        else:
            logger.error(message)
        return success, message

    def update_weights_from_tensor(self, recv_req: UpdateWeightsFromTensorReqInput):
        """Update the online model parameter from tensors."""
        success, message = self.tp_worker.update_weights_from_tensor(recv_req)
        # TODO extract common code b/t update_weights_from_distributed and update_weights_from_tensor later
        if success:
            flash_cache_success = self.flush_cache()
            assert flash_cache_success, "Cache flush failed after updating weights"
        else:
            logger.error(message)
        return success, message

    def get_weights_by_name(self, recv_req: GetWeightsByNameReqInput):
        parameter = self.tp_worker.get_weights_by_name(recv_req)
        return parameter

    def release_memory_occupation(self):
        self.stashed_model_static_state = _export_static_state(
            self.tp_worker.worker.model_runner.model
        )
        self.memory_saver_adapter.pause()
        self.flush_cache()

    def resume_memory_occupation(self):
        self.memory_saver_adapter.resume()
        _import_static_state(
            self.tp_worker.worker.model_runner.model, self.stashed_model_static_state
        )
        del self.stashed_model_static_state

    def start_profile(self) -> None:
        if self.profiler is None:
            raise RuntimeError("Profiler is not enabled.")
        self.profiler.start()

    def stop_profile(self) -> None:
        if self.profiler is None:
            raise RuntimeError("Profiler is not enabled.")
        self.profiler.stop()
        self.profiler.export_chrome_trace(
            self.torch_profiler_trace_dir + "/" + str(time.time()) + ".trace.json.gz"
        )
        logger.info("Profiler is done")

    def open_session(self, recv_req: OpenSessionReqInput) -> Tuple[Optional[str], bool]:
        # handle error
        session_id = recv_req.session_id
        if session_id in self.sessions:
            logger.warning(f"session id {session_id} already exist, cannot open.")
            return session_id, False
        elif session_id is None:
            logger.warning(f"session id is None, cannot open.")
            return session_id, False
        else:
            self.sessions[session_id] = Session(
                recv_req.capacity_of_str_len, session_id
            )
            return session_id, True

    def close_session(self, recv_req: CloseSessionReqInput):
        # handle error
        session_id = recv_req.session_id
        if session_id not in self.sessions:
            logger.warning(f"session id {session_id} does not exist, cannot delete.")
        else:
            del self.sessions[session_id]


def _export_static_state(model):
    return dict(
        buffers=[
            (name, buffer.detach().clone()) for name, buffer in model.named_buffers()
        ]
    )


def _import_static_state(model, static_params):
    self_named_buffers = dict(model.named_buffers())
    for name, tensor in static_params["buffers"]:
        self_named_buffers[name][...] = tensor


def run_scheduler_process(
    server_args: ServerArgs,
    port_args: PortArgs,
    gpu_id: int,
    tp_rank: int,
    dp_rank: Optional[int],
    pipe_writer,
):
    setproctitle.setproctitle("sglang::scheduler")
    faulthandler.enable()

    # [For Router] if env var "SGLANG_DP_RANK" exist, set dp_rank to the value of the env var
    if dp_rank is None and "SGLANG_DP_RANK" in os.environ:
        dp_rank = int(os.environ["SGLANG_DP_RANK"])

    # Configue the logger
    if dp_rank is None:
        configure_logger(server_args, prefix=f" TP{tp_rank}")
    else:
        configure_logger(server_args, prefix=f" DP{dp_rank} TP{tp_rank}")
    suppress_other_loggers()

    # Set cpu affinity to this gpu process
    if get_bool_env_var("SGLANG_SET_CPU_AFFINITY"):
        set_gpu_proc_affinity(server_args.tp_size, server_args.nnodes, gpu_id)

    parent_process = psutil.Process().parent()

    # Create a scheduler and run the event loop
    try:
        scheduler = Scheduler(server_args, port_args, gpu_id, tp_rank, dp_rank)
        pipe_writer.send(
            {
                "status": "ready",
                "max_total_num_tokens": scheduler.max_total_num_tokens,
                "max_req_input_len": scheduler.max_req_input_len,
            }
        )
        if scheduler.enable_overlap:
            scheduler.event_loop_overlap()
        else:
            scheduler.event_loop_normal()
    except Exception:
        traceback = get_exception_traceback()
        logger.error(f"Scheduler hit an exception: {traceback}")
        parent_process.send_signal(signal.SIGQUIT)<|MERGE_RESOLUTION|>--- conflicted
+++ resolved
@@ -1044,29 +1044,26 @@
         self.forward_ct += 1
 
         if self.is_generation:
-<<<<<<< HEAD
             if batch.forward_mode.is_decode_or_idle() or batch.extend_num_tokens != 0:
                 if self.spec_algorithm.is_none():
                     model_worker_batch = batch.get_model_worker_batch()
                     logits_output, next_token_ids = (
                         self.tp_worker.forward_batch_generation(model_worker_batch)
-=======
-            model_worker_batch = batch.get_model_worker_batch()
-            if batch.forward_mode.is_decode() or batch.extend_num_tokens != 0:
-                # FIXME(geon): handle hip refresh_interval here
-                logits_output, next_token_ids = self.tp_worker.forward_batch_generation(
-                    model_worker_batch
-                )
-            elif batch.forward_mode.is_idle():
-                model_worker_batch = batch.get_model_worker_batch()
-                self.tp_worker.forward_batch_idle(model_worker_batch)
-                return
-            else:
-                logits_output = None
-                if self.skip_tokenizer_init:
-                    next_token_ids = torch.full(
-                        (batch.batch_size(),), self.tokenizer.eos_token_id
->>>>>>> 5b6313c2
+#                 model_worker_batch = batch.get_model_worker_batch()
+#                 if batch.forward_mode.is_decode() or batch.extend_num_tokens != 0:
+#                     # FIXME(geon): handle hip refresh_interval here
+#                     logits_output, next_token_ids = self.tp_worker.forward_batch_generation(
+#                         model_worker_batch
+#                     )
+#                 elif batch.forward_mode.is_idle():
+#                     model_worker_batch = batch.get_model_worker_batch()
+#                     self.tp_worker.forward_batch_idle(model_worker_batch)
+#                     return
+#                 else:
+#                     logits_output = None
+#                     if self.skip_tokenizer_init:
+#                         next_token_ids = torch.full(
+#                             (batch.batch_size(),), self.tokenizer.eos_token_id
                     )
                 else:
                     (
