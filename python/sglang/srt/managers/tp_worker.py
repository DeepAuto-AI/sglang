# Copyright 2023-2024 SGLang Team
# Licensed under the Apache License, Version 2.0 (the "License");
# you may not use this file except in compliance with the License.
# You may obtain a copy of the License at
#
#     http://www.apache.org/licenses/LICENSE-2.0
#
# Unless required by applicable law or agreed to in writing, software
# distributed under the License is distributed on an "AS IS" BASIS,
# WITHOUT WARRANTIES OR CONDITIONS OF ANY KIND, either express or implied.
# See the License for the specific language governing permissions and
# limitations under the License.
# ==============================================================================
"""A tensor parallel worker."""

import logging
import threading
from typing import Optional, Tuple, Union

import torch

from sglang.srt.configs.model_config import ModelConfig
from sglang.srt.distributed import get_pp_group, get_tp_group, get_world_group
from sglang.srt.hf_transformers_utils import (
    get_processor,
    get_tokenizer,
    get_tokenizer_from_processor,
)
from sglang.srt.layers.logits_processor import LogitsProcessorOutput
from sglang.srt.managers.io_struct import (
    GetWeightsByNameReqInput,
    InitWeightsUpdateGroupReqInput,
    UpdateWeightFromDiskReqInput,
    UpdateWeightsFromDistributedReqInput,
    UpdateWeightsFromTensorReqInput,
)
from sglang.srt.managers.schedule_batch import ModelWorkerBatch, global_server_args_dict
from sglang.srt.mem_cache.memory_pool import ReqToTokenPool, TokenToKVPoolAllocator
from sglang.srt.model_executor.forward_batch_info import ForwardBatch, PPProxyTensors
from sglang.srt.model_executor.model_runner import ModelRunner
from sglang.srt.server_args import ServerArgs
from sglang.srt.utils import MultiprocessingSerializer, broadcast_pyobj, set_random_seed

logger = logging.getLogger(__name__)


class TpModelWorker:
    """A tensor parallel model worker."""

    def __init__(
        self,
        server_args: ServerArgs,
        gpu_id: int,
        tp_rank: int,
        pp_rank: int,
        dp_rank: Optional[int],
        nccl_port: int,
        is_draft_worker: bool = False,
        req_to_token_pool: Optional[ReqToTokenPool] = None,
        token_to_kv_pool_allocator: Optional[TokenToKVPoolAllocator] = None,
    ):
        # Parse args
        self.tp_size = server_args.tp_size
        self.tp_rank = tp_rank
        self.pp_rank = pp_rank

        # Init model and tokenizer
        self.model_config = ModelConfig.from_server_args(
            server_args,
            model_path=(
                server_args.model_path
                if not is_draft_worker
                else server_args.speculative_draft_model_path
            ),
<<<<<<< HEAD
            trust_remote_code=server_args.trust_remote_code,
            revision=server_args.revision,
            context_length=server_args.context_length,
            model_override_args=server_args.json_model_override_args,
            is_embedding=server_args.is_embedding,
            enable_multimodal=server_args.enable_multimodal,
            dtype=server_args.dtype,
            quantization=server_args.quantization,
            is_context_extended=server_args.enable_hip_attention,
=======
>>>>>>> 771179fe
            is_draft_model=is_draft_worker,
        )

        self.model_runner = ModelRunner(
            model_config=self.model_config,
            mem_fraction_static=server_args.mem_fraction_static,
            gpu_id=gpu_id,
            tp_rank=tp_rank,
            tp_size=server_args.tp_size,
            pp_rank=pp_rank,
            pp_size=server_args.pp_size,
            nccl_port=nccl_port,
            server_args=server_args,
            is_draft_worker=is_draft_worker,
            req_to_token_pool=req_to_token_pool,
            token_to_kv_pool_allocator=token_to_kv_pool_allocator,
        )
        if server_args.skip_tokenizer_init:
            self.tokenizer = self.processor = None
        else:
            if self.model_config.is_multimodal:
                self.processor = get_processor(
                    server_args.tokenizer_path,
                    tokenizer_mode=server_args.tokenizer_mode,
                    trust_remote_code=server_args.trust_remote_code,
                    revision=server_args.revision,
                )
                self.tokenizer = get_tokenizer_from_processor(self.processor)
            else:
                self.tokenizer = get_tokenizer(
                    server_args.tokenizer_path,
                    tokenizer_mode=server_args.tokenizer_mode,
                    trust_remote_code=server_args.trust_remote_code,
                    revision=server_args.revision,
                )
        self.device = self.model_runner.device

        # Init nccl groups
        self.pp_group = get_pp_group()
        self.world_group = get_world_group()

        # Profile number of tokens
        self.max_total_num_tokens = self.model_runner.max_total_num_tokens
        self.max_prefill_tokens = server_args.max_prefill_tokens
        self.max_running_requests = min(
            (
                self.max_total_num_tokens // 2
                if server_args.max_running_requests is None
                else server_args.max_running_requests
                // (server_args.dp_size if server_args.enable_dp_attention else 1)
            ),
            self.model_runner.req_to_token_pool.size,
        )
        assert self.max_running_requests > 0, "max_running_request is zero"
        self.max_req_len = min(
            self.model_config.context_len - 1,
            self.max_total_num_tokens - 1,
        )
        self.max_req_input_len = self.max_req_len - 5
        assert (
            self.max_req_len > 0 and self.max_req_input_len > 0
        ), "Memory pool size is too small"

        # Sync random seed across TP workers
        self.random_seed = broadcast_pyobj(
            [server_args.random_seed],
            self.tp_size * self.pp_rank + tp_rank,
            self.world_group.cpu_group,
            src=self.world_group.ranks[0],
        )[0]
        set_random_seed(self.random_seed)

        # A reference make this class has the same member as TpModelWorkerClient
        self.worker = self

    def get_worker_info(self):
        return (
            self.max_total_num_tokens,
            self.max_prefill_tokens,
            self.max_running_requests,
            self.max_req_len,
            self.max_req_input_len,
            self.random_seed,
            self.device,
            global_server_args_dict,
            self.model_runner.req_to_token_pool.size,
            self.model_runner.req_to_token_pool.max_context_len,
            self.model_runner.token_to_kv_pool.size,
        )

    def get_pad_input_ids_func(self):
        return getattr(self.model_runner.model, "pad_input_ids", None)

    def get_tp_group(self):
        return self.model_runner.tp_group

    def get_attention_tp_group(self):
        return self.model_runner.attention_tp_group

    def get_attention_tp_cpu_group(self):
        return getattr(self.model_runner.attention_tp_group, "cpu_group", None)

    def get_memory_pool(self):
        return (
            self.model_runner.req_to_token_pool,
            self.model_runner.token_to_kv_pool_allocator,
        )

    def forward_batch_generation(
        self,
        model_worker_batch: ModelWorkerBatch,
        skip_sample: bool = False,
    ) -> Tuple[Union[LogitsProcessorOutput, torch.Tensor], Optional[torch.Tensor]]:
        forward_batch = ForwardBatch.init_new(model_worker_batch, self.model_runner)

        pp_proxy_tensors = None
        if not self.pp_group.is_first_rank:
            pp_proxy_tensors = PPProxyTensors(
                self.pp_group.recv_tensor_dict(
                    all_gather_group=self.get_attention_tp_group()
                )
            )

        if self.pp_group.is_last_rank:
            logits_output = self.model_runner.forward(
                forward_batch, pp_proxy_tensors=pp_proxy_tensors
            )
            if model_worker_batch.launch_done is not None:
                model_worker_batch.launch_done.set()

            if skip_sample:
                next_token_ids = None
            else:
                next_token_ids = self.model_runner.sample(
                    logits_output, model_worker_batch
                )

            return logits_output, next_token_ids
        else:
            pp_proxy_tensors = self.model_runner.forward(
                forward_batch,
                pp_proxy_tensors=pp_proxy_tensors,
            )
            return pp_proxy_tensors.tensors, None

    def forward_batch_embedding(self, model_worker_batch: ModelWorkerBatch):
        forward_batch = ForwardBatch.init_new(model_worker_batch, self.model_runner)
        logits_output = self.model_runner.forward(forward_batch)
        embeddings = logits_output.embeddings
        return embeddings

    def update_weights_from_disk(self, recv_req: UpdateWeightFromDiskReqInput):
        success, message = self.model_runner.update_weights_from_disk(
            recv_req.model_path, recv_req.load_format
        )
        return success, message

    def init_weights_update_group(self, recv_req: InitWeightsUpdateGroupReqInput):
        success, message = self.model_runner.init_weights_update_group(
            recv_req.master_address,
            recv_req.master_port,
            recv_req.rank_offset,
            recv_req.world_size,
            recv_req.group_name,
            recv_req.backend,
        )
        return success, message

    def update_weights_from_distributed(
        self, recv_req: UpdateWeightsFromDistributedReqInput
    ):
        success, message = self.model_runner.update_weights_from_distributed(
            recv_req.name, recv_req.dtype, recv_req.shape
        )
        return success, message

    def update_weights_from_tensor(self, recv_req: UpdateWeightsFromTensorReqInput):
        success, message = self.model_runner.update_weights_from_tensor(
            named_tensors=MultiprocessingSerializer.deserialize(
                recv_req.serialized_named_tensors[self.tp_rank]
            ),
            load_format=recv_req.load_format,
        )
        return success, message

    def get_weights_by_name(self, recv_req: GetWeightsByNameReqInput):
        parameter = self.model_runner.get_weights_by_name(
            recv_req.name, recv_req.truncate_size
        )
        return parameter<|MERGE_RESOLUTION|>--- conflicted
+++ resolved
@@ -72,7 +72,6 @@
                 if not is_draft_worker
                 else server_args.speculative_draft_model_path
             ),
-<<<<<<< HEAD
             trust_remote_code=server_args.trust_remote_code,
             revision=server_args.revision,
             context_length=server_args.context_length,
@@ -82,8 +81,6 @@
             dtype=server_args.dtype,
             quantization=server_args.quantization,
             is_context_extended=server_args.enable_hip_attention,
-=======
->>>>>>> 771179fe
             is_draft_model=is_draft_worker,
         )
 
